--- conflicted
+++ resolved
@@ -23,11 +23,7 @@
     name: 'Snevo',
     version: '1.0.0',
     environment: 'development',
-<<<<<<< HEAD
-    buildTime: '2025-10-09T16:45:52.388Z',
-=======
     buildTime: '2025-10-10T08:59:47.533Z',
->>>>>>> 7524eb6c
     features: {
         googleAuth: isValidGoogleClientId && isValidSupabaseUrl && isValidSupabaseKey,
         emailVerification: isValidSupabaseUrl && isValidSupabaseKey,
