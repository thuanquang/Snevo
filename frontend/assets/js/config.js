/**
 * Frontend Configuration - Development with Environment Variables (Injected)
 * Generated from .env for development use by scripts/dev-config.js
 */

// Supabase Configuration
window.SUPABASE_URL = 'https://dmvtnumichfheaduijzh.supabase.co';
window.SUPABASE_ANON_KEY = 'eyJhbGciOiJIUzI1NiIsInR5cCI6IkpXVCJ9.eyJpc3MiOiJzdXBhYmFzZSIsInJlZiI6ImRtdnRudW1pY2hmaGVhZHVpanpoIiwicm9sZSI6ImFub24iLCJpYXQiOjE3NTY3OTQxNjcsImV4cCI6MjA3MjM3MDE2N30.UlEoRUSX2v67-KUji5rp_SX3PHHvav7bWWXG0ikYWII';

// API Configuration
window.API_BASE_URL = 'http://localhost:3001';

// Google OAuth Configuration
window.GOOGLE_CLIENT_ID = '19098760843-j6ilk2t1o27f0mvujrqinqf90ojsuajf.apps.googleusercontent.com';

// Validate configuration and determine feature availability
const isValidSupabaseUrl = 'https://dmvtnumichfheaduijzh.supabase.co' && !'https://dmvtnumichfheaduijzh.supabase.co'.includes('your-project-id') && 'https://dmvtnumichfheaduijzh.supabase.co'.startsWith('https://');
const isValidSupabaseKey = 'eyJhbGciOiJIUzI1NiIsInR5cCI6IkpXVCJ9.eyJpc3MiOiJzdXBhYmFzZSIsInJlZiI6ImRtdnRudW1pY2hmaGVhZHVpanpoIiwicm9sZSI6ImFub24iLCJpYXQiOjE3NTY3OTQxNjcsImV4cCI6MjA3MjM3MDE2N30.UlEoRUSX2v67-KUji5rp_SX3PHHvav7bWWXG0ikYWII' && !'eyJhbGciOiJIUzI1NiIsInR5cCI6IkpXVCJ9.eyJpc3MiOiJzdXBhYmFzZSIsInJlZiI6ImRtdnRudW1pY2hmaGVhZHVpanpoIiwicm9sZSI6ImFub24iLCJpYXQiOjE3NTY3OTQxNjcsImV4cCI6MjA3MjM3MDE2N30.UlEoRUSX2v67-KUji5rp_SX3PHHvav7bWWXG0ikYWII'.includes('your-anon-key') && 'eyJhbGciOiJIUzI1NiIsInR5cCI6IkpXVCJ9.eyJpc3MiOiJzdXBhYmFzZSIsInJlZiI6ImRtdnRudW1pY2hmaGVhZHVpanpoIiwicm9sZSI6ImFub24iLCJpYXQiOjE3NTY3OTQxNjcsImV4cCI6MjA3MjM3MDE2N30.UlEoRUSX2v67-KUji5rp_SX3PHHvav7bWWXG0ikYWII'.length > 50;
const isValidGoogleClientId = '19098760843-j6ilk2t1o27f0mvujrqinqf90ojsuajf.apps.googleusercontent.com' && '19098760843-j6ilk2t1o27f0mvujrqinqf90ojsuajf.apps.googleusercontent.com'.includes('.apps.googleusercontent.com');

// App Configuration with dynamic feature detection
window.APP_CONFIG = {
    name: 'Snevo',
    version: '1.0.0',
    environment: 'development',
<<<<<<< HEAD
    buildTime: '2025-10-11T11:35:01.288Z',
=======
    buildTime: '2025-10-11T11:07:36.158Z',
>>>>>>> 65a8b8d9
    features: {
        googleAuth: isValidGoogleClientId && isValidSupabaseUrl && isValidSupabaseKey,
        emailVerification: isValidSupabaseUrl && isValidSupabaseKey,
        passwordReset: isValidSupabaseUrl && isValidSupabaseKey,
        supabaseAuth: isValidSupabaseUrl && isValidSupabaseKey
    },
    validation: {
        supabaseUrl: isValidSupabaseUrl,
        supabaseKey: isValidSupabaseKey,
        googleClientId: isValidGoogleClientId
    }
};

// Development info
console.log('🔧 Development configuration loaded');
console.log('📊 Supabase URL:', window.SUPABASE_URL);
console.log('🔑 Google Auth:', window.APP_CONFIG.features.googleAuth ? 'enabled' : 'disabled');

// Validation warnings
if (window.SUPABASE_URL.includes('your-project-id')) {
    console.warn('⚠️  Please set SUPABASE_URL in your .env file');
}
if (window.SUPABASE_ANON_KEY === 'your-anon-key') {
    console.warn('⚠️  Please set SUPABASE_ANON_KEY in your .env file');
}

// Export for module systems
if (typeof module !== 'undefined' && module.exports) {
    module.exports = {
        SUPABASE_URL: window.SUPABASE_URL,
        SUPABASE_ANON_KEY: window.SUPABASE_ANON_KEY,
        API_BASE_URL: window.API_BASE_URL,
        APP_CONFIG: window.APP_CONFIG,
        GOOGLE_CLIENT_ID: window.GOOGLE_CLIENT_ID
    };
}<|MERGE_RESOLUTION|>--- conflicted
+++ resolved
@@ -23,11 +23,8 @@
     name: 'Snevo',
     version: '1.0.0',
     environment: 'development',
-<<<<<<< HEAD
     buildTime: '2025-10-11T11:35:01.288Z',
-=======
-    buildTime: '2025-10-11T11:07:36.158Z',
->>>>>>> 65a8b8d9
+
     features: {
         googleAuth: isValidGoogleClientId && isValidSupabaseUrl && isValidSupabaseKey,
         emailVerification: isValidSupabaseUrl && isValidSupabaseKey,
